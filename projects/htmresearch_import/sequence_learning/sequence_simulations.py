# ----------------------------------------------------------------------
# Numenta Platform for Intelligent Computing (NuPIC)
# Copyright (C) 2013, Numenta, Inc.  Unless you have an agreement
# with Numenta, Inc., for a separate license for this software code, the
# following terms and conditions apply:
#
# This program is free software: you can redistribute it and/or modify
# it under the terms of the GNU General Public License version 3 as
# published by the Free Software Foundation.
#
# This program is distributed in the hope that it will be useful,
# but WITHOUT ANY WARRANTY; without even the implied warranty of
# MERCHANTABILITY or FITNESS FOR A PARTICULAR PURPOSE.
# See the GNU General Public License for more details.
#
# You should have received a copy of the GNU General Public License
# along with this program.  If not, see http://www.gnu.org/licenses.
#
# http://numenta.org/licenses/
# ----------------------------------------------------------------------

import numpy
import csv
from optparse import OptionParser
import sys
import os
import datetime
from prettytable import PrettyTable

from sensorimotor.faulty_temporal_memory import FaultyTemporalMemory
from nupic.research.monitor_mixin.temporal_memory_monitor_mixin import (
  TemporalMemoryMonitorMixin)

class MonitoredTemporalMemory(TemporalMemoryMonitorMixin, FaultyTemporalMemory): pass

#########################################################################
#
# Sequence generation routines

def letterSequence(letters, w=40):
  """
  Return a list of input vectors corresponding to sequence of letters.
  The vector for each letter has w contiguous bits ON and represented as a
  sequence of non-zero indices.
  """
  sequence = []
  for letter in letters:
    i = ord(letter) - ord('A')
    sequence.append(set(range(i*w,(i+1)*w)))
  return sequence


def getRandomVector(w=40, n=2048):
  "Return a list of w random indices out of a vector of n elements"
  return set(numpy.random.permutation(n)[0:w])


def getHighOrderSequenceChunk(it, switchover=1000, w=40, n=2048):
  """
  Given an iteration index, returns a list of vectors to be appended to the
  input stream, as well as a string label identifying the sequence. This
  version generates a bunch of high order sequences. The first element always
  provides sufficient context to predict the rest of the elements.

  After switchover iterations, it will generate a different set of sequences.
  """
  if it%10==3:
    s = numpy.random.randint(5)
    if it <= switchover:
      if s==0:
        label="XABCDE"
      elif s==1:
        label="YCBEAF"
      elif s==2:
        label="GHIJKL"
      elif s==3:
        label="WABCMN"
      else:
        label="ZDBCAE"
    else:
      if s==0:
        label="XCBEAF"
      elif s==1:
        label="YABCDE"
      elif s==2:
        label="GABCMN"
      elif s==3:
        label="WHIJKL"
      else:
        label="ZDHICF"

    vecs = letterSequence(label)
  else:
    vecs= [getRandomVector(w, n)]
    label="."

  return vecs,label


def addNoise(vecs, percent=0.1, n=2048):
  """
  Add noise to the given sequence of vectors and return the modified  sequence.
  A percentage of the on bits are shuffled to other locations.
  """
  noisyVecs = []
  for vec in vecs:
    nv = vec.copy()
    for idx in vec:
      if numpy.random.random() <= percent:
        nv.discard(idx)
        nv.add(numpy.random.randint(n))
    noisyVecs.append(nv)

  return noisyVecs


#########################################################################
#
# Core experiment routines

def computePredictionAccuracy(pac, pic):
  """
  Given a temporal memory instance return the prediction accuracy. The accuracy
  is computed as 1 - (#correctly predicted cols / # predicted cols). The
  accuracy is 0 if there were no predicted columns.
  """
  pcols = float(pac + pic)
  if pcols == 0:
    return 0.0
  else:
    return (pac / pcols)


def createReport(tm, options, sequenceString, numSegments, numSynapses):
  """
  Create CSV file with detailed trace of predictions, missed predictions,
  accuracy, segment/synapse growth, etc.
  """
  pac = tm.mmGetTracePredictedActiveColumns()
  pic = tm.mmGetTracePredictedInactiveColumns()
  upac = tm.mmGetTraceUnpredictedActiveColumns()

  resultsFilename = os.path.join("results", options.name+".csv")

  with open(resultsFilename,"wb") as resultsFile:
    csvWriter = csv.writer(resultsFile)

    accuracies = numpy.zeros(len(pac.data))
    am = 0
    csvWriter.writerow(["time", "element", "pac", "pic", "upac", "a",
                        "am", "accuracy", "sum", "nSegs", "nSyns"])
    for i,j in enumerate(pac.data):
      if i>0:
        # Compute instantaneous and average accuracy.
        a = computePredictionAccuracy(len(j), len(pic.data[i]))

        #  We compute an exponential plus a windowed average to get curve
        #  looking nice and smooth for the paper.
        am = 0.99*am + 0.01*a
        accuracies[i] = am
        i0 = max(0, i-60+1)
        accuracy = numpy.mean(accuracies[i0:i+1])

        row=[i, sequenceString[i], len(j), len(pic.data[i]),
                len(upac.data[i]), a, am,
                accuracy,
                numpy.sum(accuracies[i0:i+1]),
                numSegments[i], numSynapses[i]]
        csvWriter.writerow(row)


def killCells(i, options, tm):
  """
  Kill cells as appropriate
  """
  # Kill cells if called for
  if options.simulation == "killer":

    if i == options.switchover:
      print "i=",i,"Killing cells for the first time!"
      tm.killCells(percent = options.noise)

    if i == options.secondKill:
      print "i=",i,"Killing cells again up to",options.secondNoise
      tm.killCells(percent = options.secondNoise)

  elif options.simulation == "killingMeSoftly" and (i%100 == 0):
    steps = (options.secondKill - options.switchover)/100
    nsteps = (options.secondNoise - options.noise)/steps
    noise = options.noise + nsteps*(i-options.switchover)/100
    if i in xrange(options.switchover, options.secondKill+1):
      print "i=",i,"Killing cells!"
      tm.killCells(percent = noise)


def runExperiment1(options):
<<<<<<< HEAD
  startTime = datetime.datetime.now()
  print "Start time=",startTime.isoformat(' ')
  numpy.random.seed(42)

  tm = MonitoredTemporalMemory(minThreshold=20,
                              activationThreshold=20,
                              maxNewSynapseCount=40,
                              cellsPerColumn=options.cells,
                              learnOnOneCell = False,
                              permanenceOrphanDecrement = 0.01,
                              columnDimensions=(2048,),
                              initialPermanence=0.21,
                              connectedPermanence=0.50,
                              permanenceIncrement=0.10,
                              permanenceDecrement=0.10,
                              seed=42,
                              )

  printOptions(options, tm, sys.stdout)

  # Run the simulation using the given parameters
  sequenceString = ""
  numSegments = []
  numSynapses = []
  i=0
  while i < options.iterations:
    if i%100==0:
      print "i=",i,"segments=",tm.connections.numSegments(),
      print "synapses=",tm.connections.numSynapses()
      sys.stdout.flush()

    learn=True
    if options.simulation == "normal":
      vecs,label = getHighOrderSequenceChunk(i, options.switchover)

    # Train with noisy data and then test with clean
    elif options.simulation == "noisy":
      vecs,label = getHighOrderSequenceChunk(i, i+1)
      if i >= options.switchover:
        options.noise = 0.0
        learn= False
      vecs = addNoise(vecs, percent = options.noise)

    # Train with clean data and then test with noisy
    elif options.simulation == "clean_noise":
      noise = 0.0
      vecs,label = getHighOrderSequenceChunk(i, i+1)
      if i >= options.switchover:
        noise = options.noise
        learn= False
      vecs = addNoise(vecs, percent = noise)

    # Train with clean data and then kill of a certain percentage of cells
    elif options.simulation == "killer":
      vecs,label = getHighOrderSequenceChunk(i, i+1)
      if i == options.switchover:
        print "i=",i,"Killing cells!"
        tm.killCells(percent = options.noise)
=======
  outFilename = os.path.join("results", options.name+".out")

  with open(outFilename,"wb") as outputFile:
    startTime = datetime.datetime.now()
    print >>outputFile, "Start time=", startTime.isoformat(' ')
    numpy.random.seed(options.seed)

    tm = MonitoredTemporalMemory(minThreshold=15,
                                activationThreshold=15,
                                maxNewSynapseCount=40,
                                cellsPerColumn=options.cells,
                                learnOnOneCell = False,
                                permanenceOrphanDecrement = 0.01,
                                columnDimensions=(2048,),
                                initialPermanence=0.21,
                                connectedPermanence=0.50,
                                permanenceIncrement=0.10,
                                permanenceDecrement=0.10,
                                seed=42,
                                )

    printOptions(options, tm, outputFile)

    # Run the simulation using the given parameters
    sequenceString = ""
    numSegments = []
    numSynapses = []
    i=0
    while i < options.iterations:
      if i%100==0:
        print "i=",i,"segments=",tm.connections.numSegments(),
        print "synapses=",tm.connections.numSynapses()
        sys.stdout.flush()

      learn=True
      if options.simulation == "normal":
        vecs,label = getHighOrderSequenceChunk(i, options.switchover)

      # Train with noisy data and then test with clean
      elif options.simulation == "noisy":
        vecs,label = getHighOrderSequenceChunk(i, i+1)
        if i >= options.switchover:
          options.noise = 0.0
          learn= False
        vecs = addNoise(vecs, percent = options.noise)

      # Train with clean data and then test with noisy
      elif options.simulation == "clean_noise":
        noise = 0.0
        vecs,label = getHighOrderSequenceChunk(i, i+1)
        if i >= options.switchover:
          noise = options.noise
          learn= False
        vecs = addNoise(vecs, percent = noise)

      # Train with clean data and then kill of a certain percentage of cells
      elif options.simulation in ["killer", "killingMeSoftly"]:
        vecs,label = getHighOrderSequenceChunk(i, i+1)
>>>>>>> f105930a

      else:
        raise Exception("Unknown simulation: " + options.simulation)

      # Train on the next sequence chunk
      for xi,vec in enumerate(vecs):

        killCells(i, options, tm)

        tm.compute(vec, learn=learn)
        numSegments.append(tm.connections.numSegments())
        numSynapses.append(tm.connections.numSynapses())
        i += 1

      sequenceString += label


    createReport(tm, options, sequenceString, numSegments, numSynapses)

    print >>outputFile, "End time=",datetime.datetime.now().isoformat(' ')
    print >>outputFile, "Duration=",str(datetime.datetime.now()-startTime)


#########################################################################
#
# Debugging routines

def printSegment(tm, segment, connections):
  cell = connections.cellForSegment(segment)
  synapses = connections.synapsesForSegment(segment)
  print "segment id=",segment
  print "   cell=",cell
  print "   col =",tm.columnForCell(cell)
  print "   synapses=",
  for synapse in synapses:
    synapseData = connections.dataForSynapse(synapse)
    permanence = synapseData.permanence
    presynapticCell = synapseData.presynapticCell
    print "%d:%g" % (presynapticCell,permanence),
  print


def printTemporalMemory(tm, outFile):
  """
  Given an instance of OrphanTemporalMemory, print out the relevant parameters
  """
  table = PrettyTable(["Parameter name", "Value", ])

  table.add_row(["columnDimensions", tm.columnDimensions])
  table.add_row(["cellsPerColumn", tm.cellsPerColumn])
  table.add_row(["activationThreshold", tm.activationThreshold])
  table.add_row(["minThreshold", tm.minThreshold])
  table.add_row(["maxNewSynapseCount", tm.maxNewSynapseCount])
  table.add_row(["permanenceIncrement", tm.permanenceIncrement])
  table.add_row(["permanenceDecrement", tm.permanenceDecrement])
  table.add_row(["initialPermanence", tm.initialPermanence])
  table.add_row(["connectedPermanence", tm.connectedPermanence])
  table.add_row(["permanenceOrphanDecrement", tm.permanenceOrphanDecrement])
  table.add_row(["learnOnOneCell", tm.learnOnOneCell])

  print >>outFile, table.get_string().encode("utf-8")


def printOptions(options, tm, outFile):
  """
  Pretty print the set of options
  """
  print >>outFile, "TM parameters:"
  printTemporalMemory(tm, outFile)
  print >>outFile, "Experiment parameters:"
  for k,v in options.__dict__.iteritems():
    print >>outFile, "  %s : %s" % (k,str(v))
  outFile.flush()

if __name__ == '__main__':
  helpString = (
    "\n%prog [options] [uid]"
    "\n%prog --help"
    "\n"
    "\nRuns sequence simulations with artificial data."
  )

  # All the command line options
  parser = OptionParser(helpString)
  parser.add_option("--name",
                    help="Name of experiment. Outputs will be written to"
                    "results/name.csv & results/name.out (default: %default)",
                    dest="name",
                    default="temp")
  parser.add_option("--iterations",
                    help="Number of iterations to run for. [default: %default]",
                    default=9000,
                    type=int)
  parser.add_option("--seed",
                    help="Random seed to use. [default: %default]",
                    default=42,
                    type=int)
  parser.add_option("--noise",
                    help="Percent noise for noisy simulations. [default: "
                         "%default]",
                    default=0.1,
                    type=float)
  parser.add_option("--secondNoise",
                    help="Percent noise for second kill. [default: "
                         "%default]",
                    default=0.5,
                    type=float)
  parser.add_option("--switchover",
                    help="Number of iterations after which to change "
                         "statistics. [default: %default]",
                    default=3500,
                    type=int)
  parser.add_option("--secondKill",
                    help="Number of iterations after which to kill again. "
                         "[default: %default]",
                    default=50000,
                    type=int)
  parser.add_option("--cells",
                    help="Number of per column. [default: %default]",
                    default=32,
                    type=int)
  parser.add_option("--simulation",
                    help="Which simulation to run: 'normal', 'noisy', "
                    "'clean_noise', 'killer', 'killingMeSoftly' (default: "
                    "%default)",
                    default="normal",
                    type=str)

  options, args = parser.parse_args(sys.argv[1:])

  runExperiment1(options)<|MERGE_RESOLUTION|>--- conflicted
+++ resolved
@@ -194,66 +194,6 @@
 
 
 def runExperiment1(options):
-<<<<<<< HEAD
-  startTime = datetime.datetime.now()
-  print "Start time=",startTime.isoformat(' ')
-  numpy.random.seed(42)
-
-  tm = MonitoredTemporalMemory(minThreshold=20,
-                              activationThreshold=20,
-                              maxNewSynapseCount=40,
-                              cellsPerColumn=options.cells,
-                              learnOnOneCell = False,
-                              permanenceOrphanDecrement = 0.01,
-                              columnDimensions=(2048,),
-                              initialPermanence=0.21,
-                              connectedPermanence=0.50,
-                              permanenceIncrement=0.10,
-                              permanenceDecrement=0.10,
-                              seed=42,
-                              )
-
-  printOptions(options, tm, sys.stdout)
-
-  # Run the simulation using the given parameters
-  sequenceString = ""
-  numSegments = []
-  numSynapses = []
-  i=0
-  while i < options.iterations:
-    if i%100==0:
-      print "i=",i,"segments=",tm.connections.numSegments(),
-      print "synapses=",tm.connections.numSynapses()
-      sys.stdout.flush()
-
-    learn=True
-    if options.simulation == "normal":
-      vecs,label = getHighOrderSequenceChunk(i, options.switchover)
-
-    # Train with noisy data and then test with clean
-    elif options.simulation == "noisy":
-      vecs,label = getHighOrderSequenceChunk(i, i+1)
-      if i >= options.switchover:
-        options.noise = 0.0
-        learn= False
-      vecs = addNoise(vecs, percent = options.noise)
-
-    # Train with clean data and then test with noisy
-    elif options.simulation == "clean_noise":
-      noise = 0.0
-      vecs,label = getHighOrderSequenceChunk(i, i+1)
-      if i >= options.switchover:
-        noise = options.noise
-        learn= False
-      vecs = addNoise(vecs, percent = noise)
-
-    # Train with clean data and then kill of a certain percentage of cells
-    elif options.simulation == "killer":
-      vecs,label = getHighOrderSequenceChunk(i, i+1)
-      if i == options.switchover:
-        print "i=",i,"Killing cells!"
-        tm.killCells(percent = options.noise)
-=======
   outFilename = os.path.join("results", options.name+".out")
 
   with open(outFilename,"wb") as outputFile:
@@ -312,7 +252,6 @@
       # Train with clean data and then kill of a certain percentage of cells
       elif options.simulation in ["killer", "killingMeSoftly"]:
         vecs,label = getHighOrderSequenceChunk(i, i+1)
->>>>>>> f105930a
 
       else:
         raise Exception("Unknown simulation: " + options.simulation)
