--- conflicted
+++ resolved
@@ -247,13 +247,8 @@
     overlaps = numpy.zeros(self.numberOfColumns(), dtype=realDType)
     self.proximalConnections.rightVecSumAtNZ_fast(inputVector.astype(realDType),
                                                  overlaps)
-<<<<<<< HEAD
-    overlaps[overlaps < self.minThreshold] = 0
-    bottomUpActivity = set(overlaps.nonzero()[0])
-=======
     overlaps[overlaps < self.minThresholdProximal] = 0
     bottomUpActivity =  set(overlaps.nonzero()[0])
->>>>>>> f1f23e88
 
     # If there is insufficient current bottom up activity, we incorporate all
     # previous activity. We set their overlaps so they are sure to win.
