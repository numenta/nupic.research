--- conflicted
+++ resolved
@@ -22,23 +22,10 @@
 # Run pip install -r requirements.txt to reproduce the currently tested environment
 # Last update: 3/29/2021
 
-<<<<<<< HEAD
-# requirements Lucas used for hp_search
-# transformers==4.9.0.dev0
-transformers==4.8.1
-ray==1.4.0
-pickle5==0.0.11
-cloudpickle==1.6.0
-
-datasets>=1.6.1,<1.7.0
-torch>=1.8.1,<1.9.0
-wandb>=0.10.27
-=======
 datasets>=1.6.1,<1.7.0
 torch>=1.8.1,<1.9.0
 wandb>=0.10.27
 cloudpickle>=1.6.0
 pickle5>=0.0.11
 ray==1.4.0  # required to use Ray Tune
-transformers>=4.5.1,<=4.8.1  # 4.8.1 required to use Ray Tune
->>>>>>> 0f125fd4
+transformers==4.8.1  # 4.8.1 required to use Ray Tune