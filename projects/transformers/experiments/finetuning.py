#  Numenta Platform for Intelligent Computing (NuPIC)
#  Copyright (C) 2021, Numenta, Inc.  Unless you have an agreement
#  with Numenta, Inc., for a separate license for this software code, the
#  following terms and conditions apply:
#
#  This program is free software you can redistribute it and/or modify
#  it under the terms of the GNU Affero Public License version 3 as
#  published by the Free Software Foundation.
#
#  This program is distributed in the hope that it will be useful,
#  but WITHOUT ANY WARRANTY; without even the implied warranty of
#  MERCHANTABILITY or FITNESS FOR A PARTICULAR PURPOSE.
#  See the GNU Affero Public License for more details.
#
#  You should have received a copy of the GNU Affero Public License
#  along with this program.  If not, see htt"://www.gnu.org/licenses.
#
#  http://numenta.org/licenses/
#

"""
Base Transformers Experiment configuration.
"""

from copy import deepcopy

from transformers import EarlyStoppingCallback

from callbacks import TrackEvalMetrics

<<<<<<< HEAD
=======
from .base import transformers_base

>>>>>>> a26f414f
"""
Expected for qnli 0.9066 acc, 41 min training time. seed may affect result
Achieved ~0.8896 acc, 11min training time on 4 GPUs.

Effective batch size was 128 with 1/4 the number of steps, so results were expected to
be lower than baseline.

See a summary of the Static Sparse Baseline here:
https://wandb.ai/numenta/huggingface/reports/Static-Sparse-Baselines--Vmlldzo1MTY1MTc
"""

# Runs can easily break because metric_for_best_model varies by task,
# but is required if using early_stopping. So it's easy to specify a metric
# that isn't present for the current task. This is a reference to help avoid that.
#
# "cola": ["eval_matthews_correlation"],
# "mnli": ["eval_accuracy", "mm_eval_accuracy"],
# "mrpc": ["eval_f1", "eval_accuracy"],
# "qnli": ["eval_accuracy"],
# "qqp": ["eval_accuracy", "eval_f1"],
# "rte": ["eval_accuracy"],
# "sst2": ["eval_accuracy"],
# "stsb": ["eval_pearson", "eval_spearmanr"],
# "wnli": ["eval_accuracy"]

debug_finetuning = deepcopy(transformers_base)
debug_finetuning.update(
    # Data arguments
    task_name="mnli",
    max_seq_length=128,

    # Model arguments
    finetuning=True,
    model_name_or_path="bert-base-cased",

    # Training arguments
    do_train=True,
    do_eval=True,
    do_predict=True,
    eval_steps=10,
    evaluation_strategy="steps",
    load_best_model_at_end=True,
    per_device_train_batch_size=32,
    per_device_eval_batch_size=32,
    learning_rate=2e-5,
    warmup_ratio=0.1,
    max_steps=50,  # made very short for fast debugging
    metric_for_best_model="eval_accuracy",
    trainer_callbacks=[
        TrackEvalMetrics(),
        EarlyStoppingCallback(early_stopping_patience=5)
    ],
)


"""
Acc for bert 100k: 0.8641 (in 4 GPUs)
"""
debug_finetuning_bert100k = deepcopy(debug_finetuning)
debug_finetuning_bert100k.update(
    # Data arguments
    overwrite_output_dir=True,

    # Model from checkpoint
    model_name_or_path="/mnt/efs/results/pretrained-models/transformers-local/bert_100k",  # noqa: E501

    # logging
    run_name="debug_finetuning_bert100k",
)

debug_finetuning_bert100k_ntasks = deepcopy(debug_finetuning_bert100k)
debug_finetuning_bert100k_ntasks.update(
    # logging
    report_to="tensorboard",
    task_name="glue",
    run_name="debug_finetuning_bert100k_ntasks",
    # task_name=None,
    # task_names=["cola", "stsb", "mnli"],
    max_steps=300,
    override_finetuning_results=False,
    task_hyperparams=dict(
        wnli=dict(num_runs=2, max_steps=20, learning_rate=2e-4),
        rte=dict(num_runs=1),
        cola=dict(num_runs=2),
        stsb=dict(num_runs=1,
                  metric_for_best_model="pearson"),
    ),
    do_predict=False,
)


finetuning_bert700k_glue = deepcopy(transformers_base)
finetuning_bert700k_glue.update(
    # logging
    overwrite_output_dir=True,
    override_finetuning_results=True,

    # Data arguments
    task_name="glue",
    max_seq_length=128,

    # Model arguments
    finetuning=True,
    model_name_or_path="/mnt/efs/results/pretrained-models/transformers-local/bert_700k",  # noqa: E501
    do_train=True,
    do_eval=True,
    do_predict=False,
    eval_steps=10,
    evaluation_strategy="steps",
    load_best_model_at_end=True,
    per_device_train_batch_size=32,
    per_device_eval_batch_size=32,
    learning_rate=2e-5,
    metric_for_best_model="eval_accuracy",
    num_train_epochs=3,
    num_runs=1,
    task_hyperparams=dict(
        mrpc=dict(num_train_epochs=5, num_runs=3),
        wnli=dict(num_train_epochs=5, num_runs=10),
        cola=dict(num_train_epochs=5, num_runs=10),
        stsb=dict(num_runs=3),
        rte=dict(num_runs=10),
    ),
    trainer_callbacks=[
        TrackEvalMetrics(),
        EarlyStoppingCallback(early_stopping_patience=5)
        ],
)

finetuning_bert100k_glue = deepcopy(finetuning_bert700k_glue)
finetuning_bert100k_glue.update(
    # logging
    overwrite_output_dir=True,
    model_name_or_path="/mnt/efs/results/pretrained-models/transformers-local/bert_100k",  # noqa: E501
)

# The name 'simple' is in reference to the paper "On the stability of finetuning BERT"
# where they propose a "simple but hard to beat" approach
#       https://openreview.net/pdf?id=nzpLWnVAyah
#
# How to training time for each task:
# They recommend 20 epochs for rte, which is about 50k examples. With a batch size
# of 32, thats about 1562 steps. They also claim that the number of examples is
# more important than dataset size. Here I aim for 1562 steps unless the size of
# the training set is already > 50k.
#
#       if len(train_dataset) < 50k
#           train for ~ 50k iterations = round(50k / len(train_dataset))
#           (cola, mrpc, stsb, rte, wnli)
#
#       else
#           use the default of 3 epochs
#
# Note that EarlyStoppingCallback is in use, which was not mentioned in the paper

finetuning_bert100k_glue_simple = deepcopy(finetuning_bert100k_glue)
finetuning_bert100k_glue_simple.update(
    warmup_ratio=0.1,
    trainer_callbacks=[TrackEvalMetrics(), EarlyStoppingCallback()],
    task_hyperparams=dict(
        cola=dict(max_steps=1562, num_runs=5),  # 50k / 8500 ~ 6 epochs
        sst2=dict(num_runs=3),  # 67k training size > 50k, default 3 epochs
        mrpc=dict(max_steps=1562, num_runs=3),  # 50k / 3700 ~ 14 epochs
        stsb=dict(num_train_epochs=8, num_runs=3),  # 50k / 7000 ~ 8 epochs
        qqp=dict(num_runs=3),  # 300k >> 50k
        mnli=dict(num_runs=3),  # 300k >> 50k
        qnli=dict(num_runs=3),  # 100k > 50k, defualt to 3 epochs
        rte=dict(max_steps=1562, num_runs=3),  # ~ 20 epochs from paper
        wnli=dict(max_steps=1562, num_runs=3)  # 50k / 634 ~ 79 epochs
    )
)

finetuning_bert1mi_glue_simple = deepcopy(finetuning_bert100k_glue_simple)
finetuning_bert1mi_glue_simple.update(
    model_name_or_path="/mnt/efs/results/pretrained-models/transformers-local/bert_1mi"
)

finetuning_bert1mi_glue = deepcopy(finetuning_bert700k_glue)
finetuning_bert1mi_glue.update(
    # logging
    overwrite_output_dir=True,
    model_name_or_path="/mnt/efs/results/pretrained-models/transformers-local/bert_1mi",
)

finetuning_bert100k_single_task = deepcopy(finetuning_bert100k_glue)
finetuning_bert100k_single_task.update(
    # logging
    task_name=None,
    task_names=["rte", "wnli", "stsb", "mrpc", "cola"],
)


finetuning_bert1mi_wnli = deepcopy(finetuning_bert100k_single_task)
finetuning_bert1mi_wnli.update(
    # Data arguments
    task_name=None,
    task_names=["wnli"],
    # Training arguments
    evaluation_strategy="steps",
<<<<<<< HEAD
    eval_steps=15,
    num_train_epochs=5,
=======
    eval_steps=5,
    load_best_model_at_end=True,
    metric_for_best_model="eval_accuracy",
    max_steps=20,  # make short for quick check if debugging
    num_runs=3,
    trainer_callbacks=[
        TrackEvalMetrics(),
        EarlyStoppingCallback(early_stopping_patience=5)
    ],
>>>>>>> a26f414f
)


finetuning_tiny_bert50k_glue = deepcopy(finetuning_bert700k_glue)
finetuning_tiny_bert50k_glue.update(
    model_name_or_path="/home/ec2-user"
                       "/nta/results/experiments/transformers/tiny_bert_50k"
)


finetuning_bert700k_single_task = deepcopy(finetuning_bert700k_glue)
finetuning_bert700k_single_task.update(
    # logging
    task_name=None,
    task_names=["rte", "wnli", "stsb", "mrpc", "cola"],
)

finetuning_bert1mi_single_task = deepcopy(finetuning_bert1mi_glue)
finetuning_bert1mi_single_task.update(
    # logging
    task_name=None,
    task_names=["rte", "wnli", "stsb", "mrpc", "cola"],
    overwrite_output_dir=True,
    model_name_or_path="/mnt/efs/results/pretrained-models/transformers-local/bert_1mi",
)


finetuning_sparse_bert_100k_glue = deepcopy(finetuning_bert700k_glue)
finetuning_sparse_bert_100k_glue.update(
    # Model arguments
    model_type="static_sparse_non_attention_bert",
    model_name_or_path="/mnt/efs/results/pretrained-models/transformers-local/static_sparse_non_attention_bert_100k",  # noqa: E501
)


finetuning_sparse_encoder_bert_100k_glue = deepcopy(finetuning_bert700k_glue)
finetuning_sparse_encoder_bert_100k_glue.update(
    # Model arguments
    model_type="static_sparse_encoder_bert",
    model_name_or_path="/mnt/efs/results/pretrained-models/transformers-local/static_sparse_encoder_bert_100k",  # noqa: E501
)


finetuning_fully_sparse_bert_100k_glue = deepcopy(finetuning_bert700k_glue)
finetuning_fully_sparse_bert_100k_glue.update(
    # Model arguments
    model_type="fully_static_sparse_bert",
    model_name_or_path="/mnt/efs/results/pretrained-models/transformers-local/bert_sparse_80%_100k",  # noqa: E501
)


finetuning_mini_sparse_bert_debug = deepcopy(finetuning_bert700k_glue)
finetuning_mini_sparse_bert_debug.update(
    model_type="static_sparse_encoder_bert",
    model_name_or_path="/home/ec2-user/nta/results/experiments/transformers/mini_sparse_bert_debug",  # noqa: E501
)


# Export configurations in this file
CONFIGS = dict(
    debug_finetuning=debug_finetuning,
    debug_finetuning_bert100k=debug_finetuning_bert100k,
    debug_finetuning_bert100k_ntasks=debug_finetuning_bert100k_ntasks,
    finetuning_bert100k_glue=finetuning_bert100k_glue,
    finetuning_bert100k_single_task=finetuning_bert100k_single_task,
    finetuning_tiny_bert50k_glue=finetuning_tiny_bert50k_glue,
    finetuning_bert700k_glue=finetuning_bert700k_glue,
    finetuning_bert700k_single_task=finetuning_bert700k_single_task,
    finetuning_bert100k_glue_simple=finetuning_bert100k_glue_simple,
    finetuning_bert1mi_glue=finetuning_bert1mi_glue,
    finetuning_bert1mi_glue_simple=finetuning_bert1mi_glue_simple,
    finetuning_bert1mi_wnli=finetuning_bert1mi_wnli,
    finetuning_bert1mi_single_task=finetuning_bert1mi_single_task,
    finetuning_sparse_bert_100k_glue=finetuning_sparse_bert_100k_glue,
    finetuning_sparse_encoder_bert_100k_glue=finetuning_sparse_encoder_bert_100k_glue,
    finetuning_mini_sparse_bert_debug=finetuning_mini_sparse_bert_debug,
    finetuning_fully_sparse_bert_100k_glue=finetuning_fully_sparse_bert_100k_glue,
)<|MERGE_RESOLUTION|>--- conflicted
+++ resolved
@@ -28,11 +28,8 @@
 
 from callbacks import TrackEvalMetrics
 
-<<<<<<< HEAD
-=======
 from .base import transformers_base
 
->>>>>>> a26f414f
 """
 Expected for qnli 0.9066 acc, 41 min training time. seed may affect result
 Achieved ~0.8896 acc, 11min training time on 4 GPUs.
@@ -232,10 +229,6 @@
     task_names=["wnli"],
     # Training arguments
     evaluation_strategy="steps",
-<<<<<<< HEAD
-    eval_steps=15,
-    num_train_epochs=5,
-=======
     eval_steps=5,
     load_best_model_at_end=True,
     metric_for_best_model="eval_accuracy",
@@ -245,7 +238,6 @@
         TrackEvalMetrics(),
         EarlyStoppingCallback(early_stopping_patience=5)
     ],
->>>>>>> a26f414f
 )
 
 
