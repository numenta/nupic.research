--- conflicted
+++ resolved
@@ -40,22 +40,15 @@
 from nupic.research.frameworks.dendrites.dendrite_cl_experiment import (
     DendriteContinualLearningExperiment,
 )
-from nupic.research.frameworks.dendrites.mixins import CentroidContext
+from nupic.research.frameworks.dendrites.mixins import PrototypeContext
 from nupic.research.frameworks.pytorch.datasets import PermutedMNIST
 from nupic.research.frameworks.vernon import mixins
 
 
-<<<<<<< HEAD
-class CentroidExperiment(mixins.RezeroWeights,
-                         CentroidContext,
-                         mixins.PermutedMNISTTaskIndices,
-                         DendriteContinualLearningExperiment):
-=======
 class PrototypeExperiment(mixins.RezeroWeights,
-                          mixins.PrototypeContext,
+                          PrototypeContext,
                           mixins.PermutedMNISTTaskIndices,
                           DendriteContinualLearningExperiment):
->>>>>>> 9b5b15c5
     pass
 
 
