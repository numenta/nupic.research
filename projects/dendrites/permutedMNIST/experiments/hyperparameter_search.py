#  Numenta Platform for Intelligent Computing (NuPIC)
#  Copyright (C) 2021, Numenta, Inc.  Unless you have an agreement
#  with Numenta, Inc., for a separate license for this software code, the
#  following terms and conditions apply:
#
#  This program is free software you can redistribute it and/or modify
#  it under the terms of the GNU Affero Public License version 3 as
#  published by the Free Software Foundation.
#
#  This program is distributed in the hope that it will be useful,
#  but WITHOUT ANY WARRANTY; without even the implied warranty of
#  MERCHANTABILITY or FITNESS FOR A PARTICULAR PURPOSE.
#  See the GNU Affero Public License for more details.
#
#  You should have received a copy of the GNU Affero Public License
#  along with this program.  If not, see htt"://www.gnu.org/licenses.
#
#  http://numenta.org/licenses/
#

"""
Experiment file to run hyperparameter searches on different types of dendritic
networks in a continual learning setting using permutedMNIST as benchmark.
This config file was used to generate the data in CNS 2021's poster and
Bernstein Conference 2021 submission.
"""

import os
from copy import deepcopy

import numpy as np
import ray.tune as tune
import torch
import torch.nn.functional as F

from nupic.research.frameworks.dendrites import DendriticMLP
from nupic.research.frameworks.dendrites.dendrite_cl_experiment import (
    DendriteContinualLearningExperiment,
)
from nupic.research.frameworks.dendrites.mixins import CentroidContext
from nupic.research.frameworks.pytorch.datasets import PermutedMNIST
from nupic.research.frameworks.vernon import mixins

"""Permuted MNIST with DendriticMLP"""


class NbSegmentSearchExperiment(
    mixins.RezeroWeights,
<<<<<<< HEAD
    CentroidContext,
=======
    mixins.PrototypeContext,
>>>>>>> 9b5b15c5
    mixins.PermutedMNISTTaskIndices,
    DendriteContinualLearningExperiment,
):
    pass


BASE10 = dict(
    experiment_class=NbSegmentSearchExperiment,
    # Results path
    local_dir=os.path.expanduser("~/nta/results/experiments/dendrites/"),
    dataset_class=PermutedMNIST,
    dataset_args=dict(
        num_tasks=10,
        # Consistent location outside of git repo
        root=os.path.expanduser("~/nta/results/data/"),
        seed=42,
        download=False,  # Change to True if running for the first time
    ),
    model_class=DendriticMLP,
    model_args=dict(
        input_size=784,
        output_size=10,
        hidden_sizes=[2048, 2048],
        num_segments=tune.grid_search([2, 3, 5, 7, 10, 14, 20, 30, 50, 100]),
        dim_context=784,
        kw=True,
        kw_percent_on=tune.grid_search(
            [0.01, 0.05, 0.1, 0.2, 0.4, 0.6, 0.8, 0.9, 0.99]
        ),
        dendrite_weight_sparsity=0.0,
        weight_sparsity=tune.grid_search(
            [0.01, 0.05, 0.1, 0.5, 0.7, 0.9, 0.95, 0.99]
        ),
        context_percent_on=0.1,
    ),
    batch_size=256,
    val_batch_size=512,
    epochs=3,
    num_tasks=10,
    tasks_to_validate=range(10),  # Tasks on which to run validate
    num_classes=10 * 10,
    distributed=False,
    seed=tune.sample_from(lambda spec: np.random.randint(2, 10000)),
    num_samples=10,
    loss_function=F.cross_entropy,
    optimizer_class=torch.optim.Adam,
    optimizer_args=dict(lr=5e-4),
)

# varying only num segments
SEGMENT_SEARCH = deepcopy(BASE10)
SEGMENT_SEARCH["model_args"].update(kw_percent_on=0.1, weight_sparsity=0.5)

# varying only kw sparsity
KW_SPARSITY_SEARCH = deepcopy(BASE10)
KW_SPARSITY_SEARCH["model_args"].update(num_segments=10, weight_sparsity=0.5)

# varying only weights sparsity
W_SPARSITY_SEARCH = deepcopy(BASE10)
W_SPARSITY_SEARCH["model_args"].update(num_segments=10, kw_percent_on=0.1)

# test config for 10 tasks
TEST = deepcopy(BASE10)
TEST["model_args"].update(
    kw_percent_on=0.1, weight_sparsity=0.5, num_segments=2
)
TEST["num_samples"] = 1

# Idem on 50 tasks
BASE50 = deepcopy(BASE10)
BASE50["dataset_args"].update(num_tasks=50)
BASE50["tasks_to_validate"] = range(50)
BASE50["num_classes"] = 10 * 50

# Segment search
SEGMENT_SEARCH_50 = deepcopy(BASE50)
SEGMENT_SEARCH_50["model_args"].update(kw_percent_on=0.1, weight_sparsity=0.5)

# kw sparsity search
KW_SPARSITY_SEARCH_50 = deepcopy(BASE50)
KW_SPARSITY_SEARCH_50["model_args"].update(
    num_segments=50, weight_sparsity=0.5
)

# weight sparsity search
W_SPARSITY_SEARCH_50 = deepcopy(BASE50)
W_SPARSITY_SEARCH_50["model_args"].update(num_segments=50, kw_percent_on=0.1)

# test config for 50 tasks
TEST50 = deepcopy(BASE50)
TEST50["model_args"].update(
    kw_percent_on=0.1, weight_sparsity=0.5, num_segments=2
)
TEST50["num_samples"] = 1

# optimal model
OPTIMAL_50 = deepcopy(BASE50)
OPTIMAL_50["model_args"].update(
    kw_percent_on=0.05, weight_sparsity=0.5, num_segments=100
)


# CROSS HYPERPARAMETERS SEARCH #
# cross hyperparameter search for 10 tasks
CROSS_SEARCH = deepcopy(BASE10)
CROSS_SEARCH["model_args"].update(
    num_segments=tune.grid_search([5, 10, 50, 100]),
    kw_percent_on=tune.grid_search([0.05, 0.2, 0.6, 0.9, 0.99]),
    weight_sparsity=tune.grid_search([0.05, 0.5, 0.9]),
)
CROSS_SEARCH["optimizer_args"] = dict(lr=tune.grid_search([5e-4, 5e-3, 5e-2]))
CROSS_SEARCH["num_samples"] = 5

# Export configurations in this file
CONFIGS = dict(
    segment_search=SEGMENT_SEARCH,
    kw_sparsity_search=KW_SPARSITY_SEARCH,
    w_sparsity_search=W_SPARSITY_SEARCH,
    segment_search_50=SEGMENT_SEARCH_50,
    kw_sparsity_search_50=KW_SPARSITY_SEARCH_50,
    w_sparsity_search_50=W_SPARSITY_SEARCH_50,
    test=TEST,
    test50=TEST50,
    optimal_50=OPTIMAL_50,
    cross_search=CROSS_SEARCH,
)<|MERGE_RESOLUTION|>--- conflicted
+++ resolved
@@ -37,7 +37,7 @@
 from nupic.research.frameworks.dendrites.dendrite_cl_experiment import (
     DendriteContinualLearningExperiment,
 )
-from nupic.research.frameworks.dendrites.mixins import CentroidContext
+from nupic.research.frameworks.dendrites.mixins import PrototypeContext
 from nupic.research.frameworks.pytorch.datasets import PermutedMNIST
 from nupic.research.frameworks.vernon import mixins
 
@@ -46,11 +46,7 @@
 
 class NbSegmentSearchExperiment(
     mixins.RezeroWeights,
-<<<<<<< HEAD
-    CentroidContext,
-=======
-    mixins.PrototypeContext,
->>>>>>> 9b5b15c5
+    PrototypeContext,
     mixins.PermutedMNISTTaskIndices,
     DendriteContinualLearningExperiment,
 ):
