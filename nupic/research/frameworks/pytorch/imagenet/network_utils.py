#  Numenta Platform for Intelligent Computing (NuPIC)
#  Copyright (C) 2020, Numenta, Inc.  Unless you have an agreement
#  with Numenta, Inc., for a separate license for this software code, the
#  following terms and conditions apply:
#
#  This program is free software: you can redistribute it and/or modify
#  it under the terms of the GNU Affero Public License version 3 as
#  published by the Free Software Foundation.
#
#  This program is distributed in the hope that it will be useful,
#  but WITHOUT ANY WARRANTY; without even the implied warranty of
#  MERCHANTABILITY or FITNESS FOR A PARTICULAR PURPOSE.
#  See the GNU Affero Public License for more details.
#
#  You should have received a copy of the GNU Affero Public License
#  along with this program.  If not, see http://www.gnu.org/licenses.
#
#  http://numenta.org/licenses/
#
import io
import pickle
from collections import OrderedDict

import torch
import torchvision.models
import torchvision.models.resnet
from torch import nn as nn

import nupic.research
import nupic.research.frameworks.pytorch.models.resnets
from nupic.research.frameworks.pytorch.model_utils import deserialize_state_dict
from nupic.torch.compatibility import upgrade_to_masked_sparseweights


def init_resnet50_batch_norm(model):
    """
    Initialize ResNet50 batch norm modules
    See https://arxiv.org/pdf/1706.02677.pdf

    :param model: Resnet 50 model
    """
    for m in model.modules():
        if isinstance(m, torchvision.models.resnet.BasicBlock):
            # initialized the last BatchNorm in each BasicBlock to 0
            m.bn2.weight = nn.Parameter(torch.zeros_like(m.bn2.weight))
        elif isinstance(m, torchvision.models.resnet.Bottleneck):
            # initialized the last BatchNorm in each Bottleneck to 0
            m.bn3.weight = nn.Parameter(torch.zeros_like(m.bn3.weight))
        elif isinstance(m, (
            nupic.research.frameworks.pytorch.models.resnets.BasicBlock,
            nupic.research.frameworks.pytorch.models.resnets.Bottleneck
        )):
            # initialized the last BatchNorm in each BasicBlock to 0
            *_, last_bn = filter(lambda x: isinstance(x, nn.BatchNorm2d),
                                 m.regular_path)
            last_bn.weight = nn.Parameter(torch.zeros_like(last_bn.weight))
        elif isinstance(m, nn.Linear):
            # initialized linear layers weights from a gaussian distribution
            m.weight.data.normal_(0, 0.01)


def get_compatible_state_dict(model, state_dict):
    """
    Make sure checkpoint is compatible with model
    """
    if model.state_dict().keys() != state_dict.keys():
        state_dict = OrderedDict(
            zip(model.state_dict().keys(), state_dict.values()))

    return state_dict


def create_model(model_class, model_args, init_batch_norm, device,
                 checkpoint_file=None, detect_old_sparseweights=True):
    """
    Create imagenet experiment model with option to load state from checkpoint

    :param model_class:
            The model class. Must inherit from torch.nn.Module
    :param model_args:
        The model constructor arguments
    :param init_batch_norm:
        Whether or not to initialize batch norm modules
    :param device:
        Model device
    :param checkpoint_file:
        Optional checkpoint file to load model state

    :return: Configured model
    """
    model = model_class(**model_args)
    if init_batch_norm:
        init_resnet50_batch_norm(model)
    model.to(device)

    # Load model parameters from checkpoint
    if checkpoint_file is not None:
        with open(checkpoint_file, "rb") as pickle_file:
            state = pickle.load(pickle_file)
        with io.BytesIO(state["model"]) as buffer:
            state_dict = deserialize_state_dict(buffer, device)

<<<<<<< HEAD
        if detect_old_sparseweights:
            state_dict = upgrade_to_masked_sparseweights(state_dict)

        # Make sure checkpoint is compatible with model
        if model.state_dict().keys() != state_dict.keys():
            state_dict = OrderedDict(
                zip(model.state_dict().keys(), state_dict.values()))

=======
        state_dict = get_compatible_state_dict(model, state_dict)
>>>>>>> ad1bb9e7
        model.load_state_dict(state_dict)

    return model<|MERGE_RESOLUTION|>--- conflicted
+++ resolved
@@ -63,6 +63,8 @@
     """
     Make sure checkpoint is compatible with model
     """
+    state_dict = upgrade_to_masked_sparseweights(state_dict)
+
     if model.state_dict().keys() != state_dict.keys():
         state_dict = OrderedDict(
             zip(model.state_dict().keys(), state_dict.values()))
@@ -71,7 +73,7 @@
 
 
 def create_model(model_class, model_args, init_batch_norm, device,
-                 checkpoint_file=None, detect_old_sparseweights=True):
+                 checkpoint_file=None):
     """
     Create imagenet experiment model with option to load state from checkpoint
 
@@ -100,18 +102,7 @@
         with io.BytesIO(state["model"]) as buffer:
             state_dict = deserialize_state_dict(buffer, device)
 
-<<<<<<< HEAD
-        if detect_old_sparseweights:
-            state_dict = upgrade_to_masked_sparseweights(state_dict)
-
-        # Make sure checkpoint is compatible with model
-        if model.state_dict().keys() != state_dict.keys():
-            state_dict = OrderedDict(
-                zip(model.state_dict().keys(), state_dict.values()))
-
-=======
         state_dict = get_compatible_state_dict(model, state_dict)
->>>>>>> ad1bb9e7
         model.load_state_dict(state_dict)
 
     return model