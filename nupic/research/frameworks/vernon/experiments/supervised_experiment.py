--- conflicted
+++ resolved
@@ -51,7 +51,9 @@
     amp = None
 
 
-__all__ = ["SupervisedExperiment"]
+__all__ = [
+    "SupervisedExperiment",
+]
 
 
 # Improves performance when using fixed size images (224) and CNN
@@ -62,7 +64,6 @@
     """
     General experiment class used to train neural networks in supervised learning tasks.
     """
-
     def __init__(self):
         self.model = None
         self.optimizer = None
@@ -143,7 +144,8 @@
 
         self.launch_time = config.get("launch_time", time.time())
         super().setup_experiment(config)
-        self.logger.info("Execution order: %s", pformat(self.get_execution_order()))
+        self.logger.info("Execution order: %s",
+                         pformat(self.get_execution_order()))
 
         # Configure model
         self.device = config.get("device", self.device)
@@ -162,15 +164,13 @@
             self.logger.error(
                 "Mixed precision requires NVIDA APEX."
                 "Please install apex from https://www.github.com/nvidia/apex"
-                "Disabling mixed precision training."
-            )
+                "Disabling mixed precision training.")
 
         # Configure mixed precision training
         if self.mixed_precision:
             amp_args = config.get("mixed_precision_args", {})
             self.model, self.optimizer = amp.initialize(
-                self.model, self.optimizer, **amp_args
-            )
+                self.model, self.optimizer, **amp_args)
             self.logger.info("Using mixed precision")
 
         self._loss_function = config.get(
@@ -185,16 +185,15 @@
 
         # Configure data loaders
         self.create_loaders(config)
-        self.total_batches = len(self.train_loader)
-
-        self.epochs_to_validate = config.get(
-            "epochs_to_validate", range(self.epochs - 3, self.epochs + 1)
-        )
+        self.total_batches = len(self.train_loader,)
+
+        self.epochs_to_validate = config.get("epochs_to_validate",
+                                             range(self.epochs - 3,
+                                                   self.epochs + 1))
 
         # Configure learning rate scheduler
         self.lr_scheduler = self.create_lr_scheduler(
-            config, self.optimizer, self.total_batches
-        )
+            config, self.optimizer, self.total_batches)
         if self.lr_scheduler is not None:
             lr_scheduler_class = self.lr_scheduler.__class__.__name__
             lr_scheduler_args = config.get("lr_scheduler_args", {})
@@ -272,8 +271,7 @@
                 optimizer=optimizer,
                 lr_scheduler_class=lr_scheduler_class,
                 lr_scheduler_args=lr_scheduler_args,
-                steps_per_epoch=total_batches,
-            )
+                steps_per_epoch=total_batches)
 
     def create_loaders(self, config):
         """Create and assign train and val dataloaders"""
@@ -331,7 +329,8 @@
         sampler = cls.create_validation_sampler(config, dataset)
         return DataLoader(
             dataset=dataset,
-            batch_size=config.get("val_batch_size", config.get("batch_size", 1)),
+            batch_size=config.get("val_batch_size",
+                                  config.get("batch_size", 1)),
             shuffle=False,
             num_workers=config.get("workers", 0),
             sampler=sampler,
@@ -392,7 +391,9 @@
                 "mean_accuracy": 0.0,
             }
 
-        ret.update(learning_rate=self.get_lr()[0])
+        ret.update(
+            learning_rate=self.get_lr()[0],
+        )
 
         self.logger.debug("validate time: %s", time.time() - t1)
         self.logger.debug("---------- End of run epoch ------------")
@@ -407,17 +408,15 @@
     def pre_batch(self, model, batch_idx):
         pass
 
-    def post_batch(
-        self, model, error_loss, complexity_loss, batch_idx, num_images, time_string
-    ):
+    def post_batch(self, model, error_loss, complexity_loss, batch_idx,
+                   num_images, time_string):
         # Update 1cycle learning rate after every batch
         if self.step_lr_every_batch:
             self.lr_scheduler.step()
 
         if self.progress and self.current_epoch == 0 and batch_idx == 0:
-            self.logger.info(
-                "Launch time to end of first batch: %s", time.time() - self.launch_time
-            )
+            self.logger.info("Launch time to end of first batch: %s",
+                             time.time() - self.launch_time)
 
         if self.progress and (batch_idx % 40) == 0:
             total_batches = self.total_batches
@@ -426,26 +425,12 @@
                 # Compute actual batch size from distributed sampler
                 total_batches *= self.train_loader.sampler.num_replicas
                 current_batch *= self.train_loader.sampler.num_replicas
-<<<<<<< HEAD
-            self.logger.debug(
-                "End of batch for rank: %s. Epoch: %s, Batch: %s/%s, "
-                "loss: %s, Learning rate: %s num_images: %s",
-                self.rank,
-                self.current_epoch,
-                current_batch,
-                total_batches,
-                error_loss,
-                self.get_lr(),
-                num_images,
-            )
-=======
             rank = -1 if not self.distributed else self.rank
             self.logger.debug("End of batch for rank: %s. Epoch: %s, Batch: %s/%s, "
                               "loss: %s, Learning rate: %s num_images: %s",
                               rank, self.current_epoch, current_batch,
                               total_batches, error_loss, self.get_lr(),
                               num_images)
->>>>>>> 48aaf90b
             self.logger.debug("Timing: %s", time_string)
 
     def post_batch_wrapper(self, **kwargs):
@@ -456,23 +441,15 @@
         pass
 
     def post_epoch(self):
-        self.logger.debug(
-            "End of epoch %s LR/weight decay before step: %s/%s",
-            self.current_epoch,
-            self.get_lr(),
-            self.get_weight_decay(),
-        )
+        self.logger.debug("End of epoch %s LR/weight decay before step: %s/%s",
+                          self.current_epoch, self.get_lr(), self.get_weight_decay())
 
         # Update learning rate
         if self.lr_scheduler is not None and not self.step_lr_every_batch:
             self.lr_scheduler.step()
 
-        self.logger.debug(
-            "End of epoch %s LR/weight decay after step: %s/%s",
-            self.current_epoch,
-            self.get_lr(),
-            self.get_weight_decay(),
-        )
+        self.logger.debug("End of epoch %s LR/weight decay after step: %s/%s",
+                          self.current_epoch, self.get_lr(), self.get_weight_decay())
 
     def error_loss(self, output, target, reduction="mean"):
         """
@@ -497,20 +474,18 @@
 
     @classmethod
     def get_readable_result(cls, result):
-        keep_keys = [
-            "total_correct",
-            "total_tested",
-            "complexity_loss",
-            "learning_rate",
-        ]
-        change_keys = {
-            "mean_loss": "validation_loss",
-            "mean_accuracy": "validation_accuracy",
-        }
+        keep_keys = ["total_correct", "total_tested", "complexity_loss",
+                     "learning_rate"]
+        change_keys = {"mean_loss": "validation_loss",
+                       "mean_accuracy": "validation_accuracy"}
 
         return {
-            **{k: result[k] for k in keep_keys if k in result},
-            **{k2: result[k1] for k1, k2 in change_keys.items() if k1 in result},
+            **{k: result[k]
+               for k in keep_keys
+               if k in result},
+            **{k2: result[k1]
+               for k1, k2 in change_keys.items()
+               if k1 in result}
         }
 
     def get_state(self):
@@ -518,7 +493,9 @@
         Get experiment serialized state as a dictionary of  byte arrays
         :return: dictionary with "model", "optimizer" and "lr_scheduler" states
         """
-        state = {"current_epoch": self.current_epoch}
+        state = {
+            "current_epoch": self.current_epoch,
+        }
 
         # Save state into a byte array to avoid ray's GPU serialization issues
         # See https://github.com/ray-project/ray/issues/5519
@@ -640,6 +617,7 @@
             run_iteration=[exp + ".run_iteration"],
             should_stop=[exp + ".should_stop"],
             run_pre_experiment=[exp + ".run_pre_experiment"],
+
             # New methods
             create_model=[exp + ".create_model"],
             create_lr_scheduler=[exp + ".create_lr_scheduler"],
