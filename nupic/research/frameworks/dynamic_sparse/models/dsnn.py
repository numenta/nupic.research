# ----------------------------------------------------------------------
# Numenta Platform for Intelligent Computing (NuPIC)
# Copyright (C) 2019, Numenta, Inc.  Unless you have an agreement
# with Numenta, Inc., for a separate license for this software code, the
# following terms and conditions apply:
#
# This program is free software: you can redistribute it and/or modify
# it under the terms of the GNU Affero Public License version 3 as
# published by the Free Software Foundation.
#
# This program is distributed in the hope that it will be useful,
# but WITHOUT ANY WARRANTY; without even the implied warranty of
# MERCHANTABILITY or FITNESS FOR A PARTICULAR PURPOSE.
# See the GNU Affero Public License for more details.
#
# You should have received a copy of the GNU Affero Public License
# along with this program.  If not, see http://www.gnu.org/licenses.
#
# http://numenta.org/licenses/
# ----------------------------------------------------------------------

import numpy as np
import torch

from .loggers import DSNNLogger
from .main import SparseModel

__all__ = [
    "DSNNHeb",
    "DSNNWeightedMag",
    "DSNNMixedHeb",
    "DSNNMixedHebInverse",
]


class DSNNHeb(SparseModel):
    """Parent class for DSNNHeb models. Not to be instantiated"""

    def setup(self):
        super().setup()

        # add specific defaults
        new_defaults = dict(
            pruning_active=True,
            pruning_early_stop=None,
            hebbian_prune_perc=None,
            weight_prune_perc=None,
            hebbian_grow=False,
            reset_coactivations=True,
        )
        new_defaults = {k: v for k, v in new_defaults.items() if k not in self.__dict__}
        self.__dict__.update(new_defaults)

        # Set some attributes to be a list corresponding to self.dynamic_sparse_modules.
        for attr in ["hebbian_prune_perc", "weight_prune_perc"]:
            self._make_attr_iterable(attr, counterpart=self.sparse_modules)

        for idx, (hprune, wprune) in enumerate(
            zip(self.hebbian_prune_perc, self.weight_prune_perc)
        ):
            module = self.sparse_modules[idx]
            module.hebbian_prune = hprune
            module.weight_prune = wprune

        # initialize hebbian learning
        self._init_hebbian()
        self.prune_cycles_completed = 0

        self.logger = DSNNLogger(self, config=self.config)

    def _init_hebbian(self):
        for module in self.sparse_modules:
            if module.hebbian_prune:
                module.init_coactivation_tracking()
        if hasattr(self.network, "forward_with_coactivations"):
            self.network.forward = self.network.forward_with_coactivations

    def _is_dynamic(self, module):
        return True

    def _pre_epoch_setup(self):
        if self.reset_coactivations:
            for module in self.sparse_modules:
                if module.hebbian_prune:
                    module.reset_coactivations()

    def _post_epoch_updates(self, dataset=None):
        super()._post_epoch_updates(dataset)
        # zero out correlations (move to network)
        self._reinitialize_weights()
        # decide whether to stop pruning
        if self.pruning_early_stop:
            if self.current_epoch in self.lr_milestones:
                self.prune_cycles_completed += 1
                if self.prune_cycles_completed >= self.pruning_early_stop:
                    self.pruning_active = False

    def _reinitialize_weights(self):
        """Reinitialize weights - prune and grow"""
        if self.pruning_active:
            # keep track of added synapes
            for module in self.sparse_modules:
                if self._is_dynamic(module):
                    # prune
                    keep_mask = self.prune(module)
                    # grow
                    num_params = module.num_params
                    num_add = int(max(num_params - torch.sum(keep_mask).item(), 0))
                    add_mask = self.grow(module, num_add)
                    # join both
                    new_mask = keep_mask | add_mask
                    with torch.no_grad():
                        module.mask = new_mask.float()
                        module.apply_mask()

                    self.logger.save_masks(
                        module.pos, new_mask, keep_mask, add_mask, num_add
                    )
                    self.logger.save_surviving_synapses(module, keep_mask, add_mask)

    def _get_hebbian_mask(self, weight, corr, active_synapses, prune_perc):

        num_synapses = np.prod(weight.shape)
        total_active = torch.sum(active_synapses).item()

        corr_active = corr[active_synapses]
        # decide which weights to remove based on correlation
        kth = int(prune_perc * total_active)
        # if kth = 0, keep all the synapses
        if kth == 0:
            hebbian_mask = active_synapses
        # else if kth greater than shape, remove all synapses
        elif kth >= num_synapses:
            hebbian_mask = torch.zeros(weight.shape)
        # if no edge cases
        else:
            keep_threshold, _ = torch.kthvalue(corr_active, kth)
            # keep mask are ones above threshold and currently active
            hebbian_mask = (corr > keep_threshold) & active_synapses
        # move to device
        hebbian_mask.to(self.device)

        return hebbian_mask

    def _get_inverse_hebbian_mask(self, weight, corr, active_synapses, prune_perc):

        num_synapses = np.prod(weight.shape)
        total_active = torch.sum(active_synapses).item()

        corr_active = corr[active_synapses]
        # decide which weights to remove based on correlation
        kth = int((1 - prune_perc) * total_active)
        # if kth = 0, keep all the synapses
        if kth == 0:
            hebbian_mask = torch.zeros(weight.shape).bool()
        # else if kth greater than shape, remove all synapses
        elif kth >= num_synapses:
            hebbian_mask = active_synapses
        # if no edge cases
        else:
            keep_threshold, _ = torch.kthvalue(corr_active, kth)
            # keep mask are ones above threshold and currently active
            hebbian_mask = (corr <= keep_threshold) & active_synapses
        hebbian_mask = hebbian_mask.to(self.device)

        return hebbian_mask

    def _get_magnitude_mask(self, weight, active_synapses, prune_perc):

        # calculate the positive
        weight_pos = weight[weight > 0]
        pos_kth = int(prune_perc * len(weight_pos))
        # if no positive weight, threshold can be 0 (select none)
        if len(weight_pos) > 0:
            # if prune_perc=0, pos_kth=0, prune nothing
            if pos_kth == 0:
                pos_threshold = -1
            else:
                pos_threshold, _ = torch.kthvalue(weight_pos, pos_kth)
        else:
            pos_threshold = 0

        # calculate the negative
        weight_neg = weight[weight < 0]
        neg_kth = int((1 - prune_perc) * len(weight_neg))
        # if no negative weight, threshold -1 (select none)
        if len(weight_neg) > 0:
            # if prune_perc=1, neg_kth=0, prune all
            if neg_kth == 0:
                neg_threshold = torch.min(weight_neg).item() - 1
            else:
                neg_threshold, _ = torch.kthvalue(weight_neg, neg_kth)
        else:
            neg_threshold = -1

        # consolidate
        partial_weight_mask = (weight > pos_threshold) | (weight <= neg_threshold)
        weight_mask = partial_weight_mask & active_synapses
        weight_mask = weight_mask.to(self.device)

        return weight_mask

    def _get_random_add_mask_prob(self, nonactive_synapses, num_add):
        """
        Deprecated method of add random mask.
        Faster, but adds stochasticity to number of added params - tricky to test
        """
        total_nonactive = torch.sum(nonactive_synapses).item()
        p_add = num_add / max(total_nonactive, num_add)
        random_sample = torch.rand(nonactive_synapses.shape).to(self.device) < p_add
        add_mask = random_sample & nonactive_synapses

        return add_mask

    def _get_random_add_mask(self, nonactive_synapses, num_add):
        """
        Random mask that ensures the exact number of params is added
        For computationally faster method, see _get_random_add_mask_prob
        """
        nonzero = torch.nonzero(nonactive_synapses, as_tuple=False)
<<<<<<< HEAD
        num_add = min(int(num_add), len(nonzero)) # can't select more than available
=======
        num_add = min(int(num_add), len(nonzero))  # can't select more than available
>>>>>>> 86004935
        sampled_idxs = np.random.choice(range(len(nonzero)), num_add, replace=False)
        selected = nonzero[sampled_idxs]

        add_mask = torch.zeros(nonactive_synapses.shape, dtype=torch.bool)
        if len(selected.shape) > 1:
            add_mask[list(zip(*selected))] = True
        else:
            add_mask[selected] = True

        return add_mask.to(self.device)

    def _get_hebbian_add_mask(self, corr, nonactive_synapses, num_add):

        # get threshold
        total_nonactive = torch.sum(nonactive_synapses).item()
        kth = int(total_nonactive - num_add)  # should not be non-int
        corr_nonactive = corr[nonactive_synapses]
        add_threshold, _ = torch.kthvalue(corr_nonactive, kth)
        # calculate mask, only for currently nonactive
        add_mask = (corr > add_threshold) & nonactive_synapses

        return add_mask

    def _get_inverse_add_mask(self, corr, nonactive_synapses, num_add):

        # get threshold
        kth = int(num_add)  # should not be non-int
        if kth > 0:
            corr_nonactive = corr[nonactive_synapses]
            add_threshold, _ = torch.kthvalue(corr_nonactive, kth)
            # calculate mask, only for currently nonactive
            add_mask = (corr <= add_threshold) & nonactive_synapses
        # if there is nothing to add, return zeros
        else:
            add_mask = torch.zeros(nonactive_synapses.shape).bool()

        return add_mask

    def prune(self, module):
        pass


class DSNNWeightedMag(DSNNHeb):
    """Weight weights using correlation"""

    def _is_dynamic(self, module):
        return module.hebbian_prune is not None

    def prune(self, module):
        """Prune by magnitude"""
        with torch.no_grad():
            # unpack module
            weight = module.m.weight.clone().detach()
            corr = module.get_coactivations()
            hebbian_prune_perc = module.hebbian_prune
            # init shared variables
            active_synapses = weight != 0

            if hebbian_prune_perc is not None:
                # multiply correlation by weight, and then apply regular weight pruning
                weight *= corr
                keep_mask = self._get_magnitude_mask(
                    weight, active_synapses, hebbian_prune_perc
                )
            else:
                keep_mask = active_synapses.to(self.device)

        return keep_mask

    def grow(self, module, num_add):
        """Add randomly"""
        with torch.no_grad():
            nonactive_synapses = module.m.weight == 0
            add_mask = self._get_random_add_mask(nonactive_synapses, num_add)
            add_mask = add_mask.to(self.device)

        return add_mask

class DSNNMixedHeb(DSNNHeb):
    """Improved results compared to DSNNHeb"""

    def _is_dynamic(self, module):
        return module.hebbian_prune is not None or module.weight_prune is not None

    def prune(self, module):
        """Allows pruning by magnitude and hebbian"""
        with torch.no_grad():
            # unpack module
            weight = module.m.weight.clone().detach()
            hebbian_prune_perc = module.hebbian_prune
            weight_prune_perc = module.weight_prune
            active_synapses = weight != 0

            # hebbian mask
            if hebbian_prune_perc is not None:
                corr = module.get_coactivations()
                hebbian_mask = self._get_hebbian_mask(
                    weight, corr, active_synapses, hebbian_prune_perc
                )
            else:
                hebbian_mask = None

            # weight mask
            if weight_prune_perc is not None:
                magnitude_mask = self._get_magnitude_mask(
                    weight, active_synapses, weight_prune_perc
                )
            else:
                magnitude_mask = None

            # join both masks
            if hebbian_prune_perc and weight_prune_perc:
                keep_mask = hebbian_mask | magnitude_mask
            elif hebbian_prune_perc:
                keep_mask = hebbian_mask
            elif weight_prune_perc:
                keep_mask = magnitude_mask
            # if no pruning, just perpetuate same synapses
            else:
                keep_mask = active_synapses.to(self.device)

        return keep_mask

    def grow(self, module, num_add):
        """Add randomly"""
        with torch.no_grad():
            nonactive_synapses = module.m.weight == 0
            if self.hebbian_grow:
                corr = module.get_coactivations()
                add_mask = self._get_hebbian_add_mask(corr, nonactive_synapses, num_add)
            else:
                add_mask = self._get_random_add_mask(nonactive_synapses, num_add)
            add_mask = add_mask.to(self.device)

        return add_mask


class SET(DSNNHeb):
    """Improved results compared to DSNNHeb"""

    def _is_dynamic(self, module):
        return module.weight_prune is not None

    def prune(self, module):
        """Allows pruning by magnitude and hebbian"""
        with torch.no_grad():
            # unpack module
            weight = module.m.weight.clone().detach()
            weight_prune_perc = module.weight_prune
            active_synapses = weight != 0

            # weight mask
            if weight_prune_perc is not None:
                keep_mask = self._get_magnitude_mask(
                    weight, active_synapses, weight_prune_perc
                )
            else:
                keep_mask = active_synapses

        return keep_mask.to(self.device)

    def grow(self, module, num_add):
        """Add randomly"""
        with torch.no_grad():
            nonactive_synapses = module.m.weight == 0
            add_mask = self._get_random_add_mask(nonactive_synapses, num_add)
            add_mask = add_mask.to(self.device)

        return add_mask

<<<<<<< HEAD
=======

>>>>>>> 86004935
class DSNNMixedHebInverse(DSNNMixedHeb):
    """Test the extreme alternative hypothesis"""

    def prune(self, module):
        """Allows pruning by magnitude and hebbian"""
        with torch.no_grad():
            # unpack module
            weight = module.m.weight.clone().detach()
            hebbian_prune_perc = module.hebbian_prune
            weight_prune_perc = module.weight_prune
            # init shared variables
            active_synapses = weight != 0

            # hebbian mask
            if hebbian_prune_perc is not None:
                corr = module.get_coactivations()
                hebbian_mask = self._get_inverse_hebbian_mask(
                    weight, corr, active_synapses, hebbian_prune_perc
                )
            else:
                hebbian_mask = None

            # weight mask
            if weight_prune_perc is not None:
                magnitude_mask = self._get_magnitude_mask(
                    weight, active_synapses, weight_prune_perc
                )
            else:
                magnitude_mask = None

            # join both masks
            if hebbian_prune_perc and weight_prune_perc:
                keep_mask = hebbian_mask | magnitude_mask
            elif hebbian_prune_perc:
                keep_mask = hebbian_mask
            elif weight_prune_perc:
                keep_mask = magnitude_mask
            # if no pruning, just perpetuate same synapses
            else:
                keep_mask = active_synapses.to(self.device)

        return keep_mask

    def grow(self, module, num_add):
        """Add randomly"""
        with torch.no_grad():
            nonactive_synapses = module.m.weight == 0
            if self.hebbian_grow:
                corr = module.get_coactivations()
                add_mask = self._get_inverse_hebbian_add_mask(
                    corr, nonactive_synapses, num_add
                )
            else:
                add_mask = self._get_random_add_mask(nonactive_synapses, num_add)
            add_mask = add_mask.to(self.device)

        return add_mask<|MERGE_RESOLUTION|>--- conflicted
+++ resolved
@@ -218,11 +218,7 @@
         For computationally faster method, see _get_random_add_mask_prob
         """
         nonzero = torch.nonzero(nonactive_synapses, as_tuple=False)
-<<<<<<< HEAD
         num_add = min(int(num_add), len(nonzero)) # can't select more than available
-=======
-        num_add = min(int(num_add), len(nonzero))  # can't select more than available
->>>>>>> 86004935
         sampled_idxs = np.random.choice(range(len(nonzero)), num_add, replace=False)
         selected = nonzero[sampled_idxs]
 
@@ -393,10 +389,6 @@
 
         return add_mask
 
-<<<<<<< HEAD
-=======
-
->>>>>>> 86004935
 class DSNNMixedHebInverse(DSNNMixedHeb):
     """Test the extreme alternative hypothesis"""
 
