# ------------------------------------------------------------------------------
#  Numenta Platform for Intelligent Computing (NuPIC)
#  Copyright (C) 2019, Numenta, Inc.  Unless you have an agreement
#  with Numenta, Inc., for a separate license for this software code, the
#  following terms and conditions apply:
#
#  This program is free software: you can redistribute it and/or modify
#  it under the terms of the GNU Affero Public License version 3 as
#  published by the Free Software Foundation.
#
#  This program is distributed in the hope that it will be useful,
#  but WITHOUT ANY WARRANTY; without even the implied warranty of
#  MERCHANTABILITY or FITNESS FOR A PARTICULAR PURPOSE.
#  See the GNU Affero Public License for more details.
#
#  You should have received a copy of the GNU Affero Public License
#  along with this program.  If not, see http://www.gnu.org/licenses.
#
#  http://numenta.org/licenses/
#
# ------------------------------------------------------------------------------
[metadata]
name = nupic.research
version = 0.0.1.dev0
url = https://github.com/numenta/nupic.research
project_urls =
    Documentation = https://nupicresearch.readthedocs.io
    Source = https://github.com/numenta/nupic.research
    Bug Tracker = https://github.com/numenta/nupic.research/issues
author = Numenta
author-email = nupic.research@numenta.com
classifiers =
    Programming Language :: Python :: 3
    License :: OSI Approved :: GNU Affero General Public License v3 or later (AGPLv3+)
    Operating System :: OS Independent
    Environment :: Console
    Intended Audience :: Science/Research
    Topic :: Scientific/Engineering :: Artificial Intelligence
license  = AGPLv3
license_files = LICENSE
description = Numenta Experimental Research Code
long_description = file: README.md
long_description_content_type = text/markdown
platforms = any

[options]
python_requires = >=3.7, <4
packages = find_namespace:

# Global dependencies available to all projects and frameworks
install_requires =
    numpy
    pandas
    matplotlib
    jupyter
    tqdm
    tabulate
    nupic.torch
    torchvision
    h5py
    filelock
    boto3
    
    # vernon
    ray[tune]~=0.8.3
    seaborn
    wandb
    sigopt

[options.extras_require]
# Project specific dependencies
#
imagenet =
    pretrainedmodels==0.7.4
<<<<<<< HEAD
    pytorch-lightning==1.2.9
=======
    ax-platform
    botorch
    gpytorch
>>>>>>> 37f736c0

gsc =
    librosa==0.7.1
    # FIXME: remove numba once dependency issues with numpy 1.21.2 is fixed on a new numba release
    #        Caused by this PR https://github.com/numba/numba/pull/7209
    numba==0.53.0

dendrites =
    ptitprince==0.2.5
    seaborn==0.11.1
    sklearn
    nupic.research

transformers =
    ray[tune]==1.4.0
    datasets>=1.6.1,<1.7.0
    cloudpickle>=1.6.0
    wandb>=0.10.27,<0.11.0 # this can be updated in a future version of transformers, for now 0.11.1, seems to not log properly with the transformers repo
    pickle5>=0.0.11
    transformers==4.8.1  # 4.8.1 required to use Ray Tune
    deepspeed==0.4.5

# Testing, Code Style, etc...
# 
dev =
    awscli
    pytest==6.2.5
    pytest-xdist==2.4.0

    # Python coding style formatter
    black==21.7b0

    # Format docstrings
    docformatter==1.4

    # Format imports
    isort==4.3.21

    # Python Linting tools
    flake8==3.9.2

    # Check Python coding style
    flake8-black==0.2.3

    # Check forgotten breakpoints
    flake8-breakpoint==1.1.0

    # Find likely bugs and design problems
    flake8-bugbear==21.9.1

    # Check for python builtins being used as variables or parameters
    flake8-builtins==1.5.3

    # Help you write better list/set/dict comprehensions
    flake8-comprehensions==3.6.1

    # Checks for copyright notices in all python files
    flake8-copyright==0.2.2

    # Check docstrings using pydocstyle conforming to PEP 257
    # FIXME: See  https://gitlab.com/pycqa/flake8-docstrings/issues/36
    # flake8-docstrings

    # Check for FIXME, TODO and other temporary developer notes
    flake8-fixme==1.1.1

    # Check for sorted imports
    flake8-isort==4.0.0

    # Check for mutable default arguments
    flake8-mutable==1.2.0

    # Check for Print statements in python files
    flake8-print==4.0.0

    # Check the PEP-8 naming conventions
    pep8-naming==0.8.2

    # Check string quotes
    flake8-quotes==3.3.0


[options.packages.find]
include = nupic.research.*

[bdist_wheel]
universal=0

[aliases]
test=pytest

[tool:pytest]
testpaths=tests
filterwarnings =
    ignore:.*:DeprecationWarning

[flake8]
; Select all
select = A,B,C,D,E,F,G,H,I,J,K,L,M,N,O,P,Q,R,S,T,U,V,W,X,Y,Z

max-complexity = 18
max-line-length = 88
exclude = .git, .eggs, __pycache__, build, dist, __init__.py, .domino, .ipynb, .ipynb_checkpoints
; D1XX: Missing Docstrings
; D200: One-line docstring should fit on one line with quotes
; D205: 1 blank line required between summary line and description
; D4XX: Docstring Content Issues
; N812: lowercase imported as non lowercase. Allow "import torch.nn.functional as F"
; T001: print found
; E203: whitespace before ':'
; W503: line break before binary operator
; E800: Found commented out code
; T100: fixme found (FIXME)
; T101: fixme found (TODO)
; T003: pprint found
; C4XX: ignore all Flake8 comprehensions
; BLK100: ignore Black would make changes
; F541: f-string is missing placeholders
ignore = D1, D200, D205, D4, N812, T001, E203, W503, E800, T100, T101, T003, C4, BLK100, F541
copyright-check = True
copyright-author = Numenta
copyright-regexp = Copyright\s+\(C\)\s+\d{4},?\s+Numenta
inline-quotes = double

[build_sphinx]
source-dir = docs/source
build-dir = docs/build<|MERGE_RESOLUTION|>--- conflicted
+++ resolved
@@ -72,13 +72,6 @@
 #
 imagenet =
     pretrainedmodels==0.7.4
-<<<<<<< HEAD
-    pytorch-lightning==1.2.9
-=======
-    ax-platform
-    botorch
-    gpytorch
->>>>>>> 37f736c0
 
 gsc =
     librosa==0.7.1
